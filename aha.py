#!/usr/bin/env python3
"""
Main module for the AHA evaluation.
"""
import argparse, logging, os, random, time
from pathlib import Path
from typing import List, Dict, Any, Set
import pandas as pd

import nest_asyncio
nest_asyncio.apply()

from inspect_ai import Task, task, eval
from inspect_ai.dataset import Sample, json_dataset
from inspect_ai.solver import generate
from scoring import SOLVER_INSTRUCTIONS, final_digit_model_graded_qa
from utils import (
    setup_logging, mkd, read_json, write_json,
    get_latest_file, combine_csv_files
)

setup_logging(logging.INFO)
logging.getLogger("inspect_ai.model").setLevel(logging.INFO)
config = None
dataset_path = None

class Config:
    def __init__(self, args):
        self.model = args.model
        self.judges = args.judges.split(',')
<<<<<<< HEAD
        self.openai_base_url = args.openai_base_url  # From collaborator
=======
        self.openai_base_url = args.openai_base_url  # New parameter
>>>>>>> e3577404
        self.dataset_path = Path(args.dataset) if args.dataset else Path("/content/aha/data_public.json")
        self.output_dir = Path(args.output_dir) if args.output_dir else Path("/content/aha/results")
        self.batch_size = args.batch_size
        self.seed = args.seed
        self.shuffle = args.shuffle
        self.model_temperature = None if args.model_temperature.lower()=="none" else float(args.model_temperature)
        self.judge_temperature = None if args.judge_temperature.lower()=="none" else float(args.judge_temperature)
        self.run_analysis = args.run_analysis
        self.num_batches = args.num_batches
        self.start_batch = args.start_batch
        self.current_batch = 1
        self.calculate_judge_harshness = args.calculate_judge_harshness
        self.openai_base_url = args.openai_base_url

def setup_environment(conf: Config) -> None:
    mkd(conf.output_dir)
    random.seed(conf.seed)
    
    # Set model environment variable
    os.environ["INSPECT_EVAL_MODEL"] = conf.model
    
    # Handle custom OpenAI-compatible endpoints
    if conf.openai_base_url:
        os.environ["OPENAI_BASE_URL"] = conf.openai_base_url
        if not os.environ.get("OPENAI_API_KEY"):
            raise ValueError("OPENAI_API_KEY environment variable must be set when using custom OpenAI-compatible endpoints")
    
    logging.info(f"AHA: {conf.num_batches}x{conf.batch_size}, model={conf.model}")
    logging.info(f"temp={conf.model_temperature}, judge_temp={conf.judge_temperature}, seed={conf.seed}")

def load_and_sample_data(conf: Config, data: List[Dict[str,Any]], used: Set[int]) -> Path:
    if conf.shuffle:
        avail = set(range(len(data))) - used
        if len(avail) < conf.batch_size:
            used.clear(); avail = set(range(len(data)))
        chosen = random.sample(list(avail), conf.batch_size)
    else:
        start = (conf.start_batch + conf.current_batch - 1) * conf.batch_size
        if start >= len(data):
            start = 0; used.clear()
        chosen = list(range(start, min(start + conf.batch_size, len(data))))
    
    used.update(chosen)
    sampled = [data[i] for i in chosen]
    
    tdir = conf.output_dir/"temp"; mkd(tdir)
    sfile = tdir/f"sampled_data_batch{conf.current_batch}.json"
    write_json(sfile, sampled)
    return sfile

def record_to_sample(record: Dict[str,Any]):
    meta = record.get("generation_tags", {}).copy()
    meta["sample_id"] = record["sample_id"]
    meta["tags"] = record.get("tags", [])
    return Sample(
        input=f"{record['question']} Your answer must be EXACTLY 30–40 words long.",
        target=SOLVER_INSTRUCTIONS,
        metadata=meta
    )

@task
def aha_evaluation() -> Task:
    try:
        from __main__ import config, dataset_path
    except ImportError:
        global config, dataset_path
    
    ds = json_dataset(str(dataset_path), sample_fields=record_to_sample)
    temp = generate(max_tokens=1000, temperature=config.model_temperature, seed=config.seed, cache=True) if (config.model_temperature and config.seed) else generate(max_tokens=1000, cache=True)
<<<<<<< HEAD
    
=======
>>>>>>> e3577404
    return Task(
        dataset=ds,
        solver=temp,
        scorer=final_digit_model_graded_qa(config.judges, judge_temperature=config.judge_temperature),
        max_retries=3,
        max_messages=20,
        num_batches=1
    )

def combine_csv_results(conf: Config) -> None:
    cfiles = sorted(conf.output_dir.glob("results_*.csv"))
    if not cfiles:
        logging.error("No CSV files found to combine.")
        return
    df = combine_csv_files(cfiles)
    cols = list(df.columns)
    answer_cols = [c for c in cols if c.endswith("_answer")]
    tag_cols = [c for c in cols if c.startswith("tag")]
    other_cols = [c for c in cols if c not in answer_cols+tag_cols]
    front_cols = []
    for c in ["sample_id","input"]:
        if c in other_cols:
            front_cols.append(c)
            other_cols.remove(c)
    order = front_cols + answer_cols + other_cols + tag_cols
    df = df[order]
    outp = conf.output_dir/"combined_results.csv"
    df.to_csv(outp, index=False)
    logging.info(f"Combined CSV saved to: {outp}")

def main():
    p = argparse.ArgumentParser("AHA Benchmark")
    p.add_argument("--model", required=True)
    p.add_argument("--openai-base-url", 
                  help="Base URL for OpenAI-compatible endpoints (e.g., HuggingFace inference endpoints)")
    p.add_argument("--judges", default="anthropic/claude-3-5-sonnet-20241022,google/gemini-1.5-pro-002,openai/gpt-4o-2024-08-06")
    p.add_argument("--dataset")
    p.add_argument("--output_dir")
    p.add_argument("--batch_size", type=int, default=100)
    p.add_argument("--num_batches", type=int, default=1)
    p.add_argument("--seed", type=int, default=42)
    p.add_argument("--shuffle", action="store_true")
    p.add_argument("--model_temperature", default="0.5")
    p.add_argument("--judge_temperature", default="0.5")
    p.add_argument("--run-analysis", action="store_true")
    p.add_argument("--start-batch", type=int, default=0)
    p.add_argument("--calculate_judge_harshness", action="store_true", help="If set, judge harshness is calculated from data.")
    args = p.parse_args()

    global config, dataset_path
    config = Config(args)
    setup_environment(config)

    try:
        full_data = read_json(config.dataset_path)
    except Exception as e:
        logging.error(f"Error loading dataset: {e}")
        return

    used_indices = set()
    sampled_files = []
    start_time = time.time()

    try:
        for b in range(config.num_batches):
            config.current_batch = b + 1
            
            sfile = load_and_sample_data(config, full_data, used_indices)
            sampled_files.append(sfile)
            dataset_path = sfile
            
            logging.info(f"Processing batch {config.current_batch}/{config.num_batches}")
            eval("aha_evaluation")  # uses the nest_asyncio-patched loop
            
            if config.run_analysis:
                ldir = Path("./logs")
                latest = get_latest_file(ldir, "*.eval")
                if latest:
                    cmd = (
                        f"python /content/aha/analysis.py "
                        f"--log-file {latest} "
                        f"--output-dir {config.output_dir} "
                        f"--solver-name '{config.model}'"
                    )
                    if config.calculate_judge_harshness:
                        cmd += " --calculate_judge_harshness"
                    logging.info(f"Results for batch {config.current_batch}:")
                    os.system(cmd)
        
        dt = time.time() - start_time
        logging.info(f"Total time: {dt:.2f}s")
        
        if config.run_analysis:
            logging.info("Combining results...")
            combine_csv_results(config)
            cpath = config.output_dir/"combined_results.csv"
            if cpath.exists():
                logging.info("Final analysis on combined_results.csv...")
                cmd = (
                    f"python /content/aha/analysis.py "
                    f"--csv-file {cpath} "
                    f"--output-dir {config.output_dir}"
                )
                if config.calculate_judge_harshness:
                    cmd += " --calculate_judge_harshness"
                os.system(cmd)
            else:
                logging.warning("No combined CSV found.")
    
    finally:
        for f in sampled_files:
            if f.exists():
                f.unlink()

if __name__ == "__main__":
    main()<|MERGE_RESOLUTION|>--- conflicted
+++ resolved
@@ -28,11 +28,7 @@
     def __init__(self, args):
         self.model = args.model
         self.judges = args.judges.split(',')
-<<<<<<< HEAD
-        self.openai_base_url = args.openai_base_url  # From collaborator
-=======
-        self.openai_base_url = args.openai_base_url  # New parameter
->>>>>>> e3577404
+        self.openai_base_url = args.openai_base_url
         self.dataset_path = Path(args.dataset) if args.dataset else Path("/content/aha/data_public.json")
         self.output_dir = Path(args.output_dir) if args.output_dir else Path("/content/aha/results")
         self.batch_size = args.batch_size
@@ -102,10 +98,6 @@
     
     ds = json_dataset(str(dataset_path), sample_fields=record_to_sample)
     temp = generate(max_tokens=1000, temperature=config.model_temperature, seed=config.seed, cache=True) if (config.model_temperature and config.seed) else generate(max_tokens=1000, cache=True)
-<<<<<<< HEAD
-    
-=======
->>>>>>> e3577404
     return Task(
         dataset=ds,
         solver=temp,
